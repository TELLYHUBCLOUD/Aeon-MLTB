--- conflicted
+++ resolved
@@ -164,6 +164,13 @@
                     TgClient.user.stop_transmission()
                 elif self._listener.client:
                     self._listener.client.stop_transmission()
+                self._transmission_stopped = (
+                    True  # Set flag to prevent further calls
+                )
+            except Exception:
+                self._transmission_stopped = (
+                    True  # Set flag even on error to prevent spam
+                )
                 self._transmission_stopped = (
                     True  # Set flag to prevent further calls
                 )
@@ -938,6 +945,7 @@
             ".DS_Store",
             "Thumbs.db",
             "desktop.ini",
+            "desktop.ini",
         }
 
         if filename in excluded_files:
@@ -970,6 +978,31 @@
             ".url",
             ".lnk",
             ".desktop",  # Shortcuts/links
+            ".db",
+            ".sqlite",
+            ".sqlite3",  # Database files
+            ".json",
+            ".xml",
+            ".txt",
+            ".log",  # Metadata/text files
+            ".nfo",
+            ".sfv",
+            ".md5",
+            ".sha1",
+            ".sha256",  # Info/checksum files
+            ".torrent",
+            ".magnet",  # Torrent files
+            ".ini",
+            ".cfg",
+            ".conf",  # Config files
+            ".tmp",
+            ".temp",
+            ".cache",  # Temporary files
+            ".part",
+            ".crdownload",  # Partial downloads
+            ".url",
+            ".lnk",
+            ".desktop",  # Shortcuts/links
         }
 
         file_ext = os.path.splitext(filename)[1].lower()
@@ -979,6 +1012,36 @@
         # Only generate MediaInfo for actual media files
         media_extensions = {
             # Video
+            ".mp4",
+            ".mkv",
+            ".avi",
+            ".mov",
+            ".wmv",
+            ".flv",
+            ".webm",
+            ".m4v",
+            ".3gp",
+            ".3g2",
+            ".asf",
+            ".rm",
+            ".rmvb",
+            ".vob",
+            ".ts",
+            ".mts",
+            ".m2ts",
+            ".divx",
+            ".xvid",
+            ".ogv",
+            ".f4v",
+            ".mpg",
+            ".mpeg",
+            ".m1v",
+            ".m2v",
+            ".mpe",
+            ".mpv",
+            ".mp2",
+            ".mpa",
+            ".mpg2",
             ".mp4",
             ".mkv",
             ".avi",
@@ -1032,6 +1095,28 @@
             ".snd",
             ".m1a",
             ".m2a",
+            ".mp3",
+            ".flac",
+            ".wav",
+            ".aac",
+            ".ogg",
+            ".wma",
+            ".m4a",
+            ".opus",
+            ".ape",
+            ".ac3",
+            ".dts",
+            ".amr",
+            ".au",
+            ".ra",
+            ".aiff",
+            ".aif",
+            ".aifc",
+            ".caf",
+            ".sd2",
+            ".snd",
+            ".m1a",
+            ".m2a",
             # Images (for size/dimension info)
             ".jpg",
             ".jpeg",
@@ -1053,6 +1138,26 @@
             ".heif",
             ".avif",
             ".jxl",
+            ".jpg",
+            ".jpeg",
+            ".png",
+            ".gif",
+            ".bmp",
+            ".tiff",
+            ".tif",
+            ".webp",
+            ".svg",
+            ".ico",
+            ".psd",
+            ".raw",
+            ".cr2",
+            ".nef",
+            ".arw",
+            ".dng",
+            ".heic",
+            ".heif",
+            ".avif",
+            ".jxl",
         }
 
         return file_ext in media_extensions
@@ -1066,6 +1171,13 @@
             )
             and self._should_generate_mediainfo(self._up_path)
         ):
+        if (
+            hasattr(self._listener, "user_dict")
+            and self._listener.user_dict.get(
+                "MEDIAINFO_ENABLED", Config.MEDIAINFO_ENABLED
+            )
+            and self._should_generate_mediainfo(self._up_path)
+        ):
             try:
                 from bot.modules.mediainfo import gen_mediainfo
 
@@ -1098,14 +1210,6 @@
         else:
             # Skip MediaInfo for non-media files
             self._listener.mediainfo_link = None
-<<<<<<< HEAD
-=======
-            if not self._should_generate_mediainfo(self._up_path):
-                LOGGER.debug(
-                    f"Skipping MediaInfo for non-media file: {os.path.basename(self._up_path)}"
-                )
-
->>>>>>> 4f128158
         if (
             self._thumb is not None
             and not await aiopath.exists(self._thumb)
@@ -1131,6 +1235,10 @@
 
                     if auto_thumb_enabled and (is_video or is_audio):
                         try:
+                            auto_thumb = (
+                                await AutoThumbnailHelper.get_auto_thumbnail(
+                                    file, self._listener.user_id
+                                )
                             auto_thumb = (
                                 await AutoThumbnailHelper.get_auto_thumbnail(
                                     file, self._listener.user_id
@@ -1755,7 +1863,15 @@
                         "Request timed out" in error_str
                         or "timeout" in error_str.lower()
                     ):
+                    if (
+                        "Request timed out" in error_str
+                        or "timeout" in error_str.lower()
+                    ):
                         if attempt < retries - 1:
+                            backoff_time = (2**attempt) * 2  # 2, 4, 8 seconds
+                            LOGGER.info(
+                                f"Timeout detected, waiting {backoff_time}s before retry..."
+                            )
                             backoff_time = (2**attempt) * 2  # 2, 4, 8 seconds
                             LOGGER.info(
                                 f"Timeout detected, waiting {backoff_time}s before retry..."
@@ -1907,12 +2023,14 @@
                         TgClient.user.stop_transmission()
                         self._transmission_stopped = True
                     except Exception:
+                    except Exception:
                         self._transmission_stopped = True
                 elif self._listener.client:
                     try:
                         self._listener.client.stop_transmission()
                         self._transmission_stopped = True
                     except Exception:
+                    except Exception:
                         self._transmission_stopped = True
 
             # Clear media dictionaries to prevent further processing
